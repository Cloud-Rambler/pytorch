#pragma once

// NB: Must be at the top of file to avoid including the deprecated "math.h".
// https://stackoverflow.com/questions/6563810/m-pi-works-with-math-h-but-not-with-cmath-in-visual-studio
#ifdef _MSC_VER
#ifndef _USE_MATH_DEFINES
#define _USE_MATH_DEFINES
#endif
#include <cmath>
#endif

#include <torch/csrc/autograd/generated/Functions.h>
#include <ATen/ATen.h>

namespace torch {
namespace autograd {
namespace generated {
namespace details {

// A simple way to imperatively compute index ranges for slots
// that have been flattened
struct IndexRangeGenerator {
  IndexRange range(size_t range_size) {
    i += range_size;
    return {i - range_size, i};
  }
  size_t size() { return i; }
  private:
    size_t i = 0;
};

bool isFwGradDefined(const c10::optional<Tensor>& t);
Tensor toLegacyFwGrad(const c10::optional<Tensor>& t);
Tensor toLegacyPrimal(const c10::optional<Tensor>& t);

bool any_variable_defined(variable_list& variables);
void copy_range(variable_list& out, IndexRange range, const at::Tensor & t);
void copy_range(variable_list& out, IndexRange range, at::ArrayRef<at::Tensor> t);
at::Tensor copysign_tensor_self_backward(const Tensor & grad, const Tensor & self, const Tensor & result);
at::Tensor not_implemented(const char* name);
at::Tensor handle_r_to_c(ScalarType self_st, Tensor gradient_result);
at::Tensor maybe_multiply(const at::Tensor & t, const at::Scalar & s);
int64_t _safe_size(IntArrayRef sizes, IntArrayRef dim);
Tensor restore_reduced_dims(const Tensor &output, IntArrayRef dims, bool keepdim);
Tensor scale_grad_by_count(const Tensor &grad, const Tensor &mask, IntArrayRef dims);
at::Tensor norm_backward(const at::Tensor & grad, const at::Tensor & self, const optional<at::Scalar> & p_, const at::Tensor & norm);
at::Tensor norm_backward(at::Tensor grad, const at::Tensor & self, const optional<at::Scalar> & p_, at::Tensor norm, at::IntArrayRef dim, bool keepdim);
at::Tensor pow_backward(at::Tensor grad, const at::Tensor & self, const at::Scalar & exponent_);
at::Tensor pow_backward_self(at::Tensor grad, const at::Tensor & self, const at::Tensor & exponent);
at::Tensor pow_backward_exponent(at::Tensor grad, const at::Tensor& self, const at::Tensor& exponent, at::Tensor result);
at::Tensor pow_backward_exponent(at::Tensor grad, const at::Scalar & base, const at::Tensor& exponent, at::Tensor result);
at::Tensor angle_backward(at::Tensor grad, const at::Tensor& self);
at::Tensor mul_tensor_backward(Tensor grad, Tensor other, ScalarType self_st);
at::Tensor div_tensor_self_backward(Tensor grad, Tensor other, ScalarType self_st);
at::Tensor div_tensor_other_backward(Tensor grad, Tensor self, Tensor other);
at::Tensor mvlgamma_backward(at::Tensor grad, const at::Tensor & self, int64_t p);
at::Tensor permute_backwards(const at::Tensor & grad, at::IntArrayRef fwd_dims);
at::Tensor rad2deg_backward(const at::Tensor& grad);
at::Tensor deg2rad_backward(const at::Tensor& grad);
at::Tensor unsqueeze_multiple(const at::Tensor & t, at::IntArrayRef dim, size_t n_dims);
at::Tensor sum_backward(const at::Tensor & grad, at::IntArrayRef sizes, at::IntArrayRef dims, bool keepdim);
at::Tensor nansum_backward(const at::Tensor & grad, const at::Tensor & self, at::IntArrayRef dims, bool keepdim);
std::vector<int64_t> reverse_list(const at::IntArrayRef list);
at::Tensor reverse_dim(const at::Tensor& t, int64_t dim);
at::Tensor prod_safe_zeros_backward(const at::Tensor &grad, const at::Tensor& inp, int64_t dim);
at::Tensor prod_backward(const at::Tensor& grad, const at::Tensor& input, const at::Tensor& result);
at::Tensor prod_backward(at::Tensor grad, const at::Tensor& input, at::Tensor result, int64_t dim, bool keepdim);
at::Tensor solve_backward_self(const at::Tensor & grad, const at::Tensor & self, const at::Tensor & A);
at::Tensor solve_backward_A(const at::Tensor & grad, const at::Tensor & self, const at::Tensor & A, const at::Tensor & solution);
at::Tensor cumsum_backward(const at::Tensor & x, int64_t dim);
at::Tensor logsumexp_backward(at::Tensor grad, const at::Tensor & self, at::Tensor result, at::IntArrayRef dim, bool keepdim);
at::Tensor logcumsumexp_backward(at::Tensor grad, const at::Tensor & self, at::Tensor result, int64_t dim);
at::Tensor unbind_backward(const variable_list& grads, int64_t dim);
at::Tensor unsqueeze_to(const at::Tensor & self, at::IntArrayRef sizes);
at::Tensor unsqueeze_to(const at::Tensor & self, int64_t dim, at::IntArrayRef sizes);
std::vector<at::Tensor> cat_tensors_backward(const at::Tensor & grad, const std::vector<std::vector<int64_t>> &sizes, int64_t dim);
at::Tensor clamp_backward(const at::Tensor & grad, const at::Tensor &self, const optional<at::Scalar> & min, const optional<at::Scalar> & max);
at::IntArrayRef strides_or_error(const Tensor & input, c10::string_view const & input_name);
at::Tensor mm_mat1_backward(const Tensor & grad, const Tensor & mat2, at::IntArrayRef mat1_sizes, at::IntArrayRef mat1_strides, const Scalar & alpha);
at::Tensor mm_mat2_backward(const at::Tensor & grad, const at::Tensor & mat1, at::IntArrayRef sizes, at::IntArrayRef strides, const at::Scalar & alpha);
at::Tensor _sparse_addmm_sparse_backward(const at::Tensor& grad, const at::Tensor& sparse_, const at::Tensor& dense, const at::Scalar& alpha);
at::Tensor sparse_sparse_matmul_backward(const at::Tensor& grad, const at::Tensor& mat1, const at::Tensor& mat2,int64_t grad_order);
at::Tensor renorm_backward(const at::Tensor & grad, const at::Tensor & self, at::Scalar p, int64_t dim, at::Scalar maxnorm);
at::Tensor repeat_backward(at::Tensor grad, at::IntArrayRef repeats, at::IntArrayRef input_shape);
at::Tensor _fused_dropout_backward(at::Tensor grad, at::Tensor mask, double p1m);
at::Tensor evenly_distribute_backward(at::Tensor grad, const at::Tensor & input, const at::Tensor & value);
at::Tensor sgn_backward(Tensor result, Tensor grad, Tensor self);
at::Tensor var_backward(const at::Tensor & grad, const at::Tensor & self, bool unbiased);
at::Tensor var_backward(at::Tensor grad, const at::Tensor & self, at::IntArrayRef dim, bool unbiased, bool keepdim);
at::Tensor std_backward(const at::Tensor & result, const at::Tensor & grad, const at::Tensor & self, bool unbiased);
at::Tensor std_backward(const at::Tensor & result, at::Tensor grad, const at::Tensor & self, at::IntArrayRef dim, bool unbiased, bool keepdim);
at::Tensor mean_backward(at::Tensor grad, const at::IntArrayRef sizes, at::IntArrayRef dim, bool keepdim);
at::Tensor mean_backward(at::Tensor grad, const at::IntArrayRef sizes, int numel);
at::Tensor var_std_mean_backward(const variable_list& grads, const at::Tensor & self, const at::Tensor & r1, const at::Tensor & r2, at::IntArrayRef dim, bool unbiased, bool keepdim, bool is_std);
at::Tensor var_std_mean_backward(const variable_list& grads, const at::Tensor & self, const at::Tensor & r1, const at::Tensor & r2, bool unbiased, bool is_std);
at::Tensor masked_scatter_backward(const at::Tensor & grad, const at::Tensor & mask, at::IntArrayRef sizes);
at::Tensor cholesky_backward(at::Tensor grad, bool upper, at::Tensor L);
at::Tensor cholesky_inverse_backward(at::Tensor grad, at::Tensor L, bool upper, at::Tensor inverse);
at::Tensor split_with_sizes_backward(const std::vector<torch::autograd::Variable> &grads,
                                     IntArrayRef split_sizes, int64_t dim, IntArrayRef sizes, const at::TensorOptions &options);
at::Tensor split_backward(const std::vector<torch::autograd::Variable> &grads, int64_t split_size, int64_t dim, at::IntArrayRef sizes, const at::TensorOptions &options);
at::Tensor max_pool_double_backward(const at::Tensor & grad, const at::Tensor & indices, int dim);
at::Tensor glu_double_backward(const at::Tensor & grad, const at::Tensor & grad_output, const at::Tensor & input, int64_t dim);
at::Tensor glu_double_backward_grad_output(const at::Tensor & grad, const at::Tensor & input, int64_t dim);
at::Tensor infinitely_differentiable_silu_backward(const at::Tensor& grad_output, const at::Tensor& input);
Tensor infinitely_differentiable_logit_backward(const Tensor& grad, const Tensor& self, c10::optional<double> eps);
at::Tensor kl_div_double_backward_grad_output(const at::Tensor & grad, const at::Tensor & input, const at::Tensor & target, int64_t reduction, bool log_target);
at::Tensor binary_cross_entropy_with_logits_target_backward(const at::Tensor& grad_output, const at::Tensor& self, const at::Tensor& target, const c10::optional<at::Tensor>& weight, const c10::optional<at::Tensor>& pos_weight, int64_t reduction);
at::Tensor log_sigmoid_double_backward(const at::Tensor & grad, const at::Tensor & input);
at::Tensor softmax_double_backward(const at::Tensor & grad, const at::Tensor & grad_output, int dim, const at::Tensor & output);
at::Tensor log_softmax_double_backward(const at::Tensor & grad, const at::Tensor & grad_output, int dim, const at::Tensor & output);
at::Tensor binary_cross_entropy_double_backward(const at::Tensor & grad_output, const at::Tensor & grad, const at::Tensor & input, const at::Tensor & target, const c10::optional<at::Tensor>& weight, int64_t reduction);
at::Tensor binary_cross_entropy_double_backward_grad_output(const at::Tensor & grad, const at::Tensor & input, const at::Tensor & target, const c10::optional<at::Tensor>& weight, int64_t reduction);
at::Tensor l1_loss_double_backward_grad_output(const at::Tensor & grad, const at::Tensor & input, const at::Tensor & target, int64_t reduction);
at::Tensor smooth_l1_loss_double_backward(const at::Tensor & grad, const at::Tensor & input, const at::Tensor & target, int64_t reduction, double beta);
at::Tensor smooth_l1_loss_double_backward_grad_output(const at::Tensor & grad, const at::Tensor & grad_output, const at::Tensor & input, const at::Tensor & target, int64_t reduction, double beta);
at::Tensor mse_loss_double_backward(const at::Tensor & grad, const at::Tensor & input, int64_t reduction);
at::Tensor mse_loss_double_backward_grad_output(const at::Tensor & grad, const at::Tensor & grad_output, const at::Tensor & input, const at::Tensor & target, int64_t reduction);
at::Tensor soft_margin_loss_double_backward(const at::Tensor & grad, const at::Tensor & input, const at::Tensor & target, int64_t reduction);
at::Tensor soft_margin_loss_double_backward_grad_output(const at::Tensor & grad, const at::Tensor & grad_output, const at::Tensor & input, const at::Tensor & target, int64_t reduction);
at::Tensor softplus_double_backward(const at::Tensor & grad, const at::Tensor & input, at::Scalar beta, at::Scalar threshold);
at::Tensor logdet_backward(const at::Tensor & grad, const at::Tensor& self, const at::Tensor& logdet);
at::Tensor slogdet_backward(const at::Tensor& grad_logabsdet, const at::Tensor& self, const at::Tensor& signdet, const at::Tensor& logabsdet);
at::Tensor log1p_backward(const at::Tensor& grad, const at::Tensor& self);
at::Tensor sparse_constructor_values_backward(const at::Tensor& sparse_grad_out, const at::Tensor& indices, at::IntArrayRef values_shape);
at::Tensor embedding_dense_double_backward(const at::Tensor & grad, const at::Tensor & indices, int64_t padding_idx);
at::Tensor index_backward(at::Tensor zeros_like_self, const torch::List<c10::optional<Tensor>>& indices, const at::Tensor& grad);
at::Tensor _cudnn_ctc_loss_backward(const at::Tensor& grad_out, const at::Tensor& loss, const at::Tensor& raw_grad, bool zero_infinity);
<<<<<<< HEAD
=======
at::Tensor elu_double_backward(const Tensor& grad, const Tensor& grad_output, Scalar alpha, Scalar scale, Scalar input_scale, bool is_result, const Tensor& self_or_result);

>>>>>>> bb97503a
Tensor svd_backward(const std::vector<torch::autograd::Variable> &grads, const Tensor& self,
          bool some, bool compute_uv, const Tensor& raw_u, const Tensor& sigma, const Tensor& raw_v);
Tensor slice_backward_wrapper(
    const at::Tensor& grad,
    const c10::IntArrayRef input_sizes,
    int64_t dim,
    c10::optional<int64_t> start,
    c10::optional<int64_t> end,
    int64_t step);
Tensor symeig_backward(const std::vector<torch::autograd::Variable> &grads, const Tensor& self,
                    bool eigenvectors, bool upper, const Tensor& lambda, const Tensor& v);
std::tuple<Tensor, Tensor> triangular_solve_backward(
    const Tensor & grad_x, const Tensor & grad_m,
    const Tensor & b, const Tensor & a, const Tensor & x,
    const bool upper, const bool transpose, const bool unitriangular,
    std::array<bool, 2> output_mask);
std::tuple<Tensor, Tensor, Tensor> _trilinear_backward(const Tensor& grad_out, const Tensor& i1, const Tensor& i2, const Tensor& i3,
                                                       IntArrayRef expand1, IntArrayRef expand2, IntArrayRef expand3,
                                                       IntArrayRef sumdim, int64_t unroll_dim, std::array<bool, 3> grad_mask);
Tensor linalg_qr_backward(const std::vector<torch::autograd::Variable> &grads, const Tensor& self,
                          std::string mode, const Tensor& Q, const Tensor& R);
Tensor eig_backward(const std::vector<torch::autograd::Variable> &grads, const Tensor& self,
                    bool eigenvectors, const Tensor& lambda, const Tensor& v);
Tensor det_backward(const Tensor & grad, const Tensor& self, const Tensor& det);
std::tuple<Tensor, Tensor, Tensor> batchnorm_double_backward(
    const Tensor & input,
    const c10::optional<Tensor> & gamma,
    const Tensor & ggI,
    const Tensor & ggG,
    const Tensor & ggB,
    const Tensor & gO,
    const c10::optional<Tensor> & running_mean,
    const c10::optional<Tensor> & running_var,
    bool training,
    double eps,
    const c10::optional<Tensor> & save_mean,
    const c10::optional<Tensor> & save_invstd,
    std::array<bool,3> output_mask);
std::tuple<Tensor, Tensor> _euclidean_dist_backward(const Tensor & grad, const Tensor & x1, const Tensor & x2, const Tensor & res);
Tensor kl_div_target_backward(Tensor grad_output, Tensor self, Tensor target, int64_t reduction, bool log_target);
Tensor fft_backward(const Tensor& self, const Tensor& grad, int64_t signal_ndim,
                    bool complex_input, bool complex_output,
                    bool inverse, IntArrayRef checked_signal_sizes,
                    int64_t normalization, bool onesided,
                    IntArrayRef output_sizes);
Tensor fft_r2c_backward(const Tensor& grad, IntArrayRef dim, int64_t normalization,
                        bool onesided, int64_t last_dim_size);
Tensor fft_c2r_backward(const Tensor& grad, IntArrayRef dim, int64_t normalization);
Tensor constant_pad_nd_backward(const Tensor& grad, IntArrayRef pad);
std::tuple<Tensor, Tensor> cholesky_solve_backward(
    const Tensor& grad_x, const Tensor& self,
    const Tensor& input2, const Tensor& result, const bool upper);
std::tuple<Tensor, Tensor, Tensor>
infinitely_differentiable_native_group_norm_backward(
    const Tensor& dY,
    const Tensor& dmean,
    const Tensor& drstd,
    const Tensor& X,
    const Tensor& mean,
    const Tensor& rstd,
    const c10::optional<Tensor>& gamma,
    int64_t N,
    int64_t C,
    int64_t HxW,
    int64_t group,
    double eps,
    std::array<bool, 3> grad_input_mask);
std::tuple<Tensor, Tensor, Tensor> prelu_double_backward(
    const Tensor & grad_grad_input,
    const Tensor & grad_grad_weight,
    const Tensor & grad_out,
    const Tensor & input_,
    const Tensor & weight_);
Tensor as_strided_backward(Tensor grad, TensorGeometry input_geometry, IntArrayRef sizes, IntArrayRef strides, optional<int64_t> storage_offset_);
std::tuple<Tensor, Tensor> atan2_backward(const Tensor& grad, const Tensor& self, const Tensor& other, std::array<bool, 2> output_mask);
std::tuple<Tensor, Tensor, Tensor>
infinitely_differentiable_native_layer_norm_backward(
    const Tensor& dY,
    const Tensor& dmean,
    const Tensor& drstd,
    const Tensor& X,
    const Tensor& mean,
    const Tensor& rstd,
    const c10::optional<Tensor>& gamma,
    IntArrayRef normalized_shape,
    double eps,
    std::array<bool, 3> grad_input_mask);


} // namespace details
} // namespace generated
} // namespace autograd
} // namespace torch<|MERGE_RESOLUTION|>--- conflicted
+++ resolved
@@ -126,11 +126,8 @@
 at::Tensor embedding_dense_double_backward(const at::Tensor & grad, const at::Tensor & indices, int64_t padding_idx);
 at::Tensor index_backward(at::Tensor zeros_like_self, const torch::List<c10::optional<Tensor>>& indices, const at::Tensor& grad);
 at::Tensor _cudnn_ctc_loss_backward(const at::Tensor& grad_out, const at::Tensor& loss, const at::Tensor& raw_grad, bool zero_infinity);
-<<<<<<< HEAD
-=======
 at::Tensor elu_double_backward(const Tensor& grad, const Tensor& grad_output, Scalar alpha, Scalar scale, Scalar input_scale, bool is_result, const Tensor& self_or_result);
 
->>>>>>> bb97503a
 Tensor svd_backward(const std::vector<torch::autograd::Variable> &grads, const Tensor& self,
           bool some, bool compute_uv, const Tensor& raw_u, const Tensor& sigma, const Tensor& raw_v);
 Tensor slice_backward_wrapper(
