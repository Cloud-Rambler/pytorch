#pragma once
#include <c10/core/ScalarType.h>
#include <torch/csrc/WindowsTorchApiMacro.h>
#include <vector>

namespace torch {
namespace jit {
namespace tensorexpr {

class Add;
class Sub;
class Mul;
class Div;
class Mod;
class Max;
class Min;
class And;
class Or;
class Xor;
class Lshift;
class Rshift;
class CompareSelect;

#define IMM_DECLARE(Type, Name) class Name##Imm;
AT_FORALL_SCALAR_TYPES_AND2(Bool, Half, IMM_DECLARE);
#undef IMM_DECLARE

class Cast;
class Var;
class Buf;
class Let;
class LetStmt;
class Ramp;
class Load;
class For;
class Block;
class Store;
class Broadcast;
class IfThenElse;
class ExprHandle;
class Expr;
class BaseCallNode;
class Intrinsics;
class FunctionCall;
class Allocate;
class Free;
class Cond;
class Stmt;
class Term;
class Polynomial;
class RoundOff;
<<<<<<< HEAD
class AtomicAdd;
=======
class ReduceOp;
>>>>>>> a2d14a8f

class TORCH_API IRMutator {
 public:
  virtual ~IRMutator() {}
  virtual const Expr* mutate(const Add* v);
  virtual const Expr* mutate(const Sub* v);
  virtual const Expr* mutate(const Mul* v);
  virtual const Expr* mutate(const Div* v);
  virtual const Expr* mutate(const Mod* v);
  virtual const Expr* mutate(const Max* v);
  virtual const Expr* mutate(const Min* v);
  virtual const Expr* mutate(const And* v);
  virtual const Expr* mutate(const Or* v);
  virtual const Expr* mutate(const Xor* v);
  virtual const Expr* mutate(const Lshift* v);
  virtual const Expr* mutate(const Rshift* v);
  virtual const Expr* mutate(const CompareSelect* v);
#define IMM_MUTATE_DECLARE(Type, Name) \
  virtual const Expr* mutate(const Name##Imm* v);
  AT_FORALL_SCALAR_TYPES_AND2(Bool, Half, IMM_MUTATE_DECLARE);
#undef IMM_MUTATE_DECLARE
  virtual const Expr* mutate(const Cast* v);
  virtual const Expr* mutate(const Var* v);
  virtual const Expr* mutate(const Buf* v);
  virtual const Expr* mutate(const Let* v);
  virtual Stmt* mutate(const LetStmt* v);
  virtual const Expr* mutate(const Ramp* v);
  virtual const Expr* mutate(const Load* v);
  virtual const Expr* mutate(const Broadcast* v);
  virtual const Expr* mutate(const IfThenElse* v);

  // BaseCallNode is the base class for all call nodes.
  // For any visitors that only needs the common behavior, only override this
  // function is enough. This is because all derived class handlers will call
  // this function by default.
  // Override the derived class handler only if the logic is more specific to
  // that.
  virtual const Expr* mutate(const BaseCallNode* v);
  virtual const Expr* mutate(const Intrinsics* v);
  virtual const Expr* mutate(const FunctionCall* v);

  virtual const Expr* mutate(const Term* v);
  virtual const Expr* mutate(const Polynomial* v);
  virtual const Expr* mutate(const RoundOff* v);

  virtual const Expr* mutate(const ReduceOp* v);

  virtual Stmt* mutate(const For* v);
  virtual Stmt* mutate(const Block* v);
  virtual Stmt* mutate(const Store* v);
  virtual Stmt* mutate(const AtomicAdd* v);

  virtual Stmt* mutate(const Allocate* v);
  virtual Stmt* mutate(const Free* v);
  virtual Stmt* mutate(const Cond* v);

 protected:
  const Expr* DefaultMutator(
      const BaseCallNode* v,
      std::vector<const Expr*>& params);
};

} // namespace tensorexpr
} // namespace jit
} // namespace torch<|MERGE_RESOLUTION|>--- conflicted
+++ resolved
@@ -49,11 +49,8 @@
 class Term;
 class Polynomial;
 class RoundOff;
-<<<<<<< HEAD
+class ReduceOp;
 class AtomicAdd;
-=======
-class ReduceOp;
->>>>>>> a2d14a8f
 
 class TORCH_API IRMutator {
  public:
