--- conflicted
+++ resolved
@@ -89,13 +89,8 @@
   // Creates and sets ForwardPassWorkHandle given a ProcessGroup::Work and the
   // corresponding tensor being reduced.
   void set_forward_pass_work_handle(
-<<<<<<< HEAD
       c10::intrusive_ptr<c10d::ProcessGroup::Work> forwardPassWorkHandle,
-      at::Tensor& tensor, bool useStaticWorldSize);
-=======
-      std::shared_ptr<c10d::ProcessGroup::Work> forwardPassWorkHandle,
       bool useStaticWorldSize);
->>>>>>> 06a95009
 
   // Retrieve on-device tensors used to track locally unused parameters. For
   // each replica, it is a tensor where index i = 1 if the Variable with that
