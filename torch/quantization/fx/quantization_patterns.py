import torch
from torch.fx.graph import (
    Node,
)
import torch.nn.quantized as nnq
import torch.nn.quantized.dynamic as nnqd
from torch.quantization import (
    default_affine_fixed_qparams_fake_quant,
    default_symmetric_fixed_qparams_fake_quant,
)

from ..quantization_mappings import (
    get_static_quant_module_class,
    get_dynamic_quant_module_class,
    get_quantized_operator,
)
from ..utils import (
    get_swapped_custom_module_class,
    activation_is_statically_quantized,
    weight_is_statically_quantized,
    weight_dtype,
    get_qconfig_dtypes,
)

from .pattern_utils import (
    register_quant_pattern,
    mark_input_output_not_observed,
)

from .utils import (
    _parent_name,
    quantize_node,
    get_per_tensor_qparams,
    get_linear_prepack_op_for_dtype,
<<<<<<< HEAD
    get_qconv_prepack_op,
    get_qconv_op,
    create_qparam_nodes,
=======
>>>>>>> 2af2c675
)

from .quantization_types import QuantizerCls

from abc import ABC, abstractmethod
import operator
import warnings

from typing import Any, Callable, Dict

# -------------------------
# Pattern Registrations
# -------------------------

# 1. Post Training Static Quantization and Quantization Aware Training Patterns

# Base Pattern Handler
class QuantizeHandler(ABC):
    """ Base handler class for the quantizer patterns
    """
    def __init__(self, quantizer: QuantizerCls, node: Node):
        """ Records pattern information in __init__, which will be used
        in convert
        """
        # this is an indicator of whether all the inputs are Node or not
        # since some op might be quantized differently depending on whether
        # all inputs are tensors or not, e.g. add/mul
        self.num_node_args = len(node.args)
        self.all_node_args = True

    @abstractmethod
    def convert(self, quantizer: QuantizerCls, node: Node, load_arg: Callable,
                debug: bool = False,
                convert_custom_config_dict: Dict[str, Any] = None) -> Node:
        """ Convert the given node to a quantized node and insert
        it to the quantized graph
        """
        return NotImplemented

@register_quant_pattern(operator.add)
@register_quant_pattern(torch.add)
@register_quant_pattern((torch.nn.ReLU, operator.add))
@register_quant_pattern((torch.nn.ReLU, torch.add))
@register_quant_pattern((torch.nn.functional.relu, operator.add))
@register_quant_pattern((torch.nn.functional.relu, torch.add))
class Add(QuantizeHandler):
    def __init__(self, quantizer: QuantizerCls, node: Node):
        super().__init__(quantizer, node)
        self.relu_node = None
        if (node.op == 'call_function' and node.target is torch.nn.functional.relu) or \
           (node.op == 'call_module' and isinstance(quantizer.modules[node.target], torch.nn.ReLU)):
            self.relu_node = node
            node = node.args[0]  # type: ignore
        assert node.op == 'call_function' and node.target in [operator.add, torch.add]
        self.add_node = node
        self.num_node_args = len([a for a in self.add_node.args[:2] if isinstance(a, Node)])

    def convert(self, quantizer: QuantizerCls, node: Node, load_arg: Callable,
                debug: bool = False,
                convert_custom_config_dict: Dict[str, Any] = None) -> Node:
        if self.num_node_args == 1:
            # add scalar
            if self.relu_node is not None:
                op = torch.ops.quantized.add_relu
            else:
                op = torch.ops.quantized.add

            if isinstance(self.add_node.args[0], Node):
                quantized_index = 0
            else:
                quantized_index = 1

            return quantizer.quantized_graph.create_node(
                'call_function', op,
                load_arg(quantized=[quantized_index])(self.add_node.args), self.add_node.kwargs)
        else:
            activation_post_process = quantizer.activation_post_process_map[node.name]
            scale, zero_point = activation_post_process.calculate_qparams()
            scale = float(scale)
            zero_point = int(zero_point)

            scale_node, zero_point_node = create_qparam_nodes(quantizer, node.name, scale, zero_point)

            if self.relu_node is not None:
                op = torch.ops.quantized.add_relu
            else:
                op = torch.ops.quantized.add
            kwargs = {**self.add_node.kwargs, 'scale': scale_node, 'zero_point': zero_point_node}
            return quantizer.quantized_graph.create_node(
                'call_function', op, load_arg(quantized=True)(self.add_node.args), kwargs)

# TODO: merge with Add
@register_quant_pattern(operator.mul)
@register_quant_pattern(torch.mul)
@register_quant_pattern((torch.nn.ReLU, operator.mul))
@register_quant_pattern((torch.nn.ReLU, torch.mul))
@register_quant_pattern((torch.nn.functional.relu, operator.mul))
@register_quant_pattern((torch.nn.functional.relu, torch.mul))
class Mul(QuantizeHandler):
    def __init__(self, quantizer: QuantizerCls, node: Node):
        super().__init__(quantizer, node)
        self.relu_node = None
        if (node.op == 'call_function' and node.target is torch.nn.functional.relu) or \
           (node.op == 'call_module' and isinstance(quantizer.modules[node.target], torch.nn.ReLU)):
            self.relu_node = node
            node = node.args[0]  # type: ignore
        assert node.op == 'call_function' and node.target in [operator.mul, torch.mul]
        self.mul_node = node
        self.num_node_args = len([a for a in self.mul_node.args[:2] if isinstance(a, Node)])

    def convert(self, quantizer: QuantizerCls, node: Node, load_arg: Callable,
                debug: bool = False,
                convert_custom_config_dict: Dict[str, Any] = None) -> Node:
        if self.num_node_args == 1:
            # mul scalar
            if self.relu_node is not None:
                op = torch.ops.quantized.mul_relu
            else:
                op = torch.ops.quantized.mul

            if isinstance(self.mul_node.args[0], Node):
                quantized_index = 0
            else:
                quantized_index = 1

            return quantizer.quantized_graph.create_node(
                'call_function', op, load_arg(quantized=[quantized_index])(self.mul_node.args), self.mul_node.kwargs)
        else:
            activation_post_process = quantizer.activation_post_process_map[node.name]
            scale, zero_point = activation_post_process.calculate_qparams()
            scale = float(scale)
            zero_point = int(zero_point)

            scale_node, zero_point_node = create_qparam_nodes(quantizer, node.name, scale, zero_point)

            if self.relu_node is not None:
                op = torch.ops.quantized.mul_relu
            else:
                op = torch.ops.quantized.mul
            kwargs = {**self.mul_node.kwargs, 'scale': scale_node, 'zero_point': zero_point_node}
            return quantizer.quantized_graph.create_node('call_function', op, load_arg(quantized=True)(self.mul_node.args), kwargs)

@register_quant_pattern(torch.cat)
class Cat(QuantizeHandler):
    def convert(self, quantizer: QuantizerCls, node: Node, load_arg: Callable,
                debug: bool = False,
                convert_custom_config_dict: Dict[str, Any] = None) -> Node:
        if not self.all_node_args:
            return NotImplemented
        activation_post_process = quantizer.activation_post_process_map[node.name]
        scale, zero_point = activation_post_process.calculate_qparams()
        scale = float(scale)
        zero_point = int(zero_point)

        scale_node, zero_point_node = create_qparam_nodes(quantizer, node.name, scale, zero_point)

        kwargs = {**load_arg(quantized=False)(node.kwargs), 'scale': scale_node, 'zero_point': zero_point_node}
        return quantizer.quantized_graph.create_node(
            'call_function', torch.ops.quantized.cat, load_arg(quantized=[0])(node.args), kwargs)

# handle conv, maybe followed by relu
# NB: matching order is reversed, that is we match from the bottom of this list to the beginning
@register_quant_pattern(torch.nn.Conv1d)
@register_quant_pattern(torch.nn.Conv2d)
@register_quant_pattern(torch.nn.Conv3d)
@register_quant_pattern(torch.nn.functional.conv2d)
@register_quant_pattern(torch.nn.qat.Conv2d)
@register_quant_pattern(torch.nn.intrinsic.ConvReLU1d)
@register_quant_pattern(torch.nn.intrinsic.ConvReLU2d)
@register_quant_pattern(torch.nn.intrinsic.ConvReLU3d)
@register_quant_pattern(torch.nn.intrinsic.qat.ConvBn1d)
@register_quant_pattern(torch.nn.intrinsic.qat.ConvBn2d)
@register_quant_pattern(torch.nn.intrinsic.qat.ConvBnReLU1d)
@register_quant_pattern(torch.nn.intrinsic.qat.ConvBnReLU2d)
@register_quant_pattern(torch.nn.intrinsic.qat.ConvReLU2d)
@register_quant_pattern((torch.nn.functional.relu, torch.nn.functional.conv2d))
@register_quant_pattern((torch.nn.ReLU, torch.nn.functional.conv2d))
# just for error checks
@register_quant_pattern((torch.nn.ReLU, torch.nn.Conv2d))
@register_quant_pattern((torch.nn.functional.relu, torch.nn.Conv2d))
class ConvRelu(QuantizeHandler):
    def __init__(self, quantizer: QuantizerCls, node: Node):
        super().__init__(quantizer, node)
        self.relu_node = None
        if (node.op == 'call_function' and node.target is torch.nn.functional.relu) or \
           (node.op == 'call_module' and isinstance(quantizer.modules[node.target], torch.nn.ReLU)):
            self.relu_node = node
            node = node.args[0]  # type: ignore
        self.conv_node = node
        if node.op == 'call_module':
            self.conv = quantizer.modules[self.conv_node.target]

    def convert(self, quantizer: QuantizerCls, node: Node, load_arg: Callable,
                debug: bool = False,
                convert_custom_config_dict: Dict[str, Any] = None) -> Node:
        # Supported combinations are:
        # quant_type | activation (compute_type) | weight
        #  static       quint8                      qint8

        # tuple (activation_dtype, weight_dtype, compute_dtype)
        supported_dtypes = [
            (torch.quint8, torch.qint8, None),
        ]

        # TODO: debug option for conv module
        qconfig = quantizer.qconfig_map[node.name]
        dtypes = get_qconfig_dtypes(qconfig)
        # leave the op unquantized if the dtype combination is not supported
        if dtypes not in supported_dtypes:
            warnings.warn(
                "dtype combination: {} is not "
                "supported by Conv "
                "supported dtype combinations are: {}".format(dtypes, supported_dtypes))
            if self.relu_node:
                conv_out = quantizer.quantized_graph.node_copy(self.conv_node, load_arg(quantized=False))
                relu_args = [conv_out]
                relu_args.extend(load_arg(quantized=False)(self.relu_node.args[1:]))
                relu_kwargs = load_arg(quantized=False)(self.relu_node.kwargs)
                return quantizer.quantized_graph.create_node(
                    "call_function", torch.nn.functional.relu, tuple(relu_args), relu_kwargs)
            else:
                return quantizer.quantized_graph.node_copy(node, load_arg(quantized=False))

        activation_statically_quantized = activation_is_statically_quantized(qconfig)

        if self.conv_node.op == 'call_module':
            # note that relu should already be fused into conv module in the fusion step
            assert self.relu_node is None, 'conv module and relu fusion is not executed, ' \
                'please make sure to run fusion before prepare'
            if convert_custom_config_dict is None:
                convert_custom_config_dict = {}
            additional_static_quant_mapping = convert_custom_config_dict.get("static", {})
            # 1. attach activation post process to module
            self.conv.activation_post_process = quantizer.activation_post_process_map[node.name]
            # 2. select quantized class
            qconv_cls = get_static_quant_module_class(
                type(self.conv), additional_static_quant_mapping)
            quantized = qconv_cls.from_float(self.conv)
            parent_name, name = _parent_name(self.conv_node.target)
            setattr(quantizer.modules[parent_name], name, quantized)
            return quantizer.quantized_graph.create_node(
                'call_module',
                self.conv_node.target,
                (load_arg(quantized=True)(self.conv_node.args[0]),),
                {})
        else:  # call_function
            assert self.conv_node.op == "call_function"
            if debug:
                args = load_arg(quantized=[0, 1])(self.conv_node.args)
                args = load_arg(quantized=False)(self.conv_node.args)
                kwargs = load_arg(quantized=False)(self.conv_node.kwargs)
                op_out = quantizer.quantized_graph.create_node(
                    "call_function", torch.nn.functional.conv2d, args, kwargs)
                if self.relu_node:
                    relu_args = [op_out]
                    relu_args.extend(load_arg(quantized=False)(self.relu_node.args[1:]))
                    relu_kwargs = load_arg(quantized=False)(self.relu_node.kwargs)
                    op_out = quantizer.quantized_graph.create_node(
                        "call_function", torch.nn.functional.relu, tuple(relu_args), relu_kwargs)

                if activation_statically_quantized:
                    root_module = quantizer.modules['']
                    act_post_process_name = self.relu_node.name if self.relu_node else self.conv_node.name
                    return quantize_node(
                        root_module, quantizer.quantized_graph, op_out,
                        quantizer.activation_post_process_map[act_post_process_name])
                else:
                    # output for dynamically quantized conv op is not quantized
                    return op_out
            else:
                assert len(self.conv_node.args) >= 7, \
                    "only conv2d calls with all arguments specified is supported right now in debug=False option"
                args = load_arg(quantized=[0, 1])(self.conv_node.args)
                # pack weight
                weight = load_arg(quantized=True)(self.conv_node.args[1])
                other_args = load_arg(quantized=False)(self.conv_node.args[2:])
                prepack_args = tuple([weight] + list(other_args))
                packed_weight = quantizer.quantized_graph.create_node(
                    'call_function', torch.ops.quantized.conv2d_prepack, prepack_args, {})
                assert activation_statically_quantized, \
                    "currently only static quantization is supported for conv"
                # construct conv input
                if activation_statically_quantized:
                    qconv_op = torch.ops.quantized.conv2d_relu if self.relu_node else torch.ops.quantized.conv2d
                    conv_input = load_arg(quantized=True)(self.conv_node.args[0])
                    act_post_process_name = self.relu_node.name if self.relu_node else self.conv_node.name
                    activation_post_process = quantizer.activation_post_process_map[act_post_process_name]
                    scale, zero_point, _ = get_per_tensor_qparams(activation_post_process)
                    scale_node, zero_point_node = create_qparam_nodes(quantizer, self.conv_node.name, scale, zero_point)
                    qconv_args = (conv_input, packed_weight, scale_node, zero_point_node)
                    kwargs = load_arg(quantized=False)(self.conv_node.kwargs)
                    return quantizer.quantized_graph.create_node(
                        'call_function', qconv_op, qconv_args, kwargs)
                else:
                    # conv2d_dyanmic branch
                    raise Exception("Only static quant is supported for conv")


# handle linear, maybe followed by relu
@register_quant_pattern(torch.nn.Linear)
@register_quant_pattern(torch.nn.functional.linear)
@register_quant_pattern(torch.nn.qat.Linear)
@register_quant_pattern(torch.nn.intrinsic.LinearReLU)
@register_quant_pattern(torch.nn.intrinsic.qat.LinearReLU)
@register_quant_pattern((torch.nn.functional.relu, torch.nn.functional.linear))
@register_quant_pattern((torch.nn.ReLU, torch.nn.functional.linear))
# for error checks
@register_quant_pattern((torch.nn.ReLU, torch.nn.Linear))
@register_quant_pattern((torch.nn.functional.relu, torch.nn.Linear))
class LinearReLUQuantizeHandler(QuantizeHandler):
    def __init__(self, quantizer: QuantizerCls, node: Node):
        super().__init__(quantizer, node)
        self.relu_node = None
        if (node.op == 'call_function' and node.target is torch.nn.functional.relu) or \
           (node.op == 'call_module' and isinstance(quantizer.modules[node.target], torch.nn.ReLU)):
            self.relu_node = node
            node = node.args[0]  # type: ignore
        self.linear_node = node
        if node.op == 'call_module':
            self.linear = quantizer.modules[self.linear_node.target]

    def convert(self, quantizer: QuantizerCls, node: Node, load_arg: Callable,
                debug: bool = False,
                convert_custom_config_dict: Dict[str, Any] = None) -> Node:
        # Supported combinations are:
        # quant_type | activation (compute_type) | weight
        #  static       quint8                      qint8
        #  dynamic      float32 (quint8)            qint8
        #  weight_only  float32                    float16
        # tuple (activation_dtype, weight_dtype, compute_dtype)
        supported_dtypes = [
            (torch.quint8, torch.qint8, None),
            (torch.float32, torch.qint8, torch.quint8),
            (torch.float16, torch.float16, None),
        ]
        qconfig = quantizer.qconfig_map[node.name]
        dtypes = get_qconfig_dtypes(qconfig)
        # leave the op unquantized if the dtype combination is not supported
        if dtypes not in supported_dtypes:
            warnings.warn(
                "dtype combination: {} is not "
                "supported by Linear "
                "supported dtype combinations are: {}".format(dtypes, supported_dtypes))
            return quantizer.quantized_graph.node_copy(node, load_arg(quantized=None))

        activation_statically_quantized = activation_is_statically_quantized(qconfig)
        # TODO: debug option for linear module
        if self.linear_node.op == 'call_module':
            # note that relu should already be fused into conv module in the fusion step
            assert self.relu_node is None, 'linear module and relu fusion is not executed, ' \
                'please make sure to run fusion before prepare'
            # 1. attach output activation post process to linear module
            if node.name in quantizer.activation_post_process_map:
                # this is the static quantization case
                output_activation_post_process = quantizer.activation_post_process_map[node.name]
            else:
                output_activation_post_process = None

            if output_activation_post_process:
                self.linear.activation_post_process = output_activation_post_process

            # 2. select corresponding quantized linear class for the float linear class
            if type(self.linear) in [torch.nn.Linear, torch.nn.qat.Linear]:
                qlinear = nnq.Linear if activation_statically_quantized else nnqd.Linear
            elif type(self.linear) in [torch.nn.intrinsic.LinearReLU, torch.nn.intrinsic.qat.LinearReLU]:
                assert activation_statically_quantized, \
                    'Only static quantization is supported for LinearReLU'
                qlinear = torch.nn.intrinsic.quantized.LinearReLU
            else:
                raise Exception("unhandled linear type:", type(self.linear))
            quantized = qlinear.from_float(self.linear)
            parent_name, name = _parent_name(self.linear_node.target)
            setattr(quantizer.modules[parent_name], name, quantized)
            # activation needs to be quantized for static quantization
            return quantizer.quantized_graph.create_node(
                'call_module',
                self.linear_node.target,
                (load_arg(quantized=activation_statically_quantized)(self.linear_node.args[0]),), {})
        else:  # call_function
            assert self.linear_node.op == 'call_function'
            if debug:
                quantized_input_idxs = []
                if activation_statically_quantized:
                    quantized_input_idxs.append(0)
                if weight_is_statically_quantized(qconfig):
                    quantized_input_idxs.append(1)
                args = load_arg(quantized=quantized_input_idxs)(self.linear_node.args)
                args = load_arg(quantized=False)(self.linear_node.args)
                kwargs = load_arg(quantized=False)(self.linear_node.kwargs)
                op_out = quantizer.quantized_graph.create_node(
                    "call_function", torch.nn.functional.linear, args, kwargs)
                if self.relu_node:
                    relu_args = [op_out]
                    relu_args.extend(load_arg(quantized=False)(self.relu_node.args[1:]))
                    relu_kwargs = load_arg(quantized=False)(self.relu_node.kwargs)
                    op_out = quantizer.quantized_graph.create_node(
                        "call_function", torch.nn.functional.relu, tuple(relu_args), relu_kwargs)

                if activation_statically_quantized:
                    # quantize output for statically quantized linear op
                    root_module = quantizer.modules['']
                    act_post_process_name = self.relu_node.name if self.relu_node else self.linear_node.name
                    return quantize_node(
                        root_module,
                        quantizer.quantized_graph,
                        op_out,
                        quantizer.activation_post_process_map[act_post_process_name])
                else:
                    # output for dynamically quantized linear op is not quantized
                    return op_out
            else:  # non-debug option
                # linear args
                # (x, weight, bias, ...)
                weight_quantized = weight_is_statically_quantized(qconfig)
                linear_weight = load_arg(quantized=weight_quantized)(self.linear_node.args[1])

                # get other arguments
                kwargs = {**load_arg(quantized=False)(self.linear_node.kwargs)}
                # pack weight
                bias = None
                # all args after bias, including bias
                other_args = load_arg(quantized=False)(self.linear_node.args[2:])
                if len(self.linear_node.args) > 2:
                    bias = load_arg(quantized=False)(self.linear_node.args[2])
                    other_args = other_args[1:]  # remove the bias argument
                else:
                    assert 'bias' in kwargs, \
                        'expect bias provided as a keyword argument when it is not a positional argument'
                    bias = kwargs['bias']
                    kwargs.pop('bias')
                prepack_args = (linear_weight, bias)
                prepack_op = get_linear_prepack_op_for_dtype(weight_dtype(qconfig))
                packed_weight = quantizer.quantized_graph.create_node(
                    'call_function', prepack_op, prepack_args, {})
                # construct linear input
                if activation_statically_quantized:
                    qlinear_op = torch.ops.quantized.linear_relu if self.relu_node else torch.ops.quantized.linear
                    linear_input = load_arg(quantized=True)(self.linear_node.args[0])
                    act_post_process_name = self.relu_node.name if self.relu_node else self.linear_node.name
                    activation_post_process = \
                        quantizer.activation_post_process_map[act_post_process_name]
                    scale, zero_point, _ = get_per_tensor_qparams(activation_post_process)

                    scale_node, zero_point_node = create_qparam_nodes(quantizer, self.linear_node.name, scale, zero_point)

                    qlinear_args = (linear_input, packed_weight, scale_node, zero_point_node)
                    return quantizer.quantized_graph.create_node(
                        "call_function", qlinear_op, qlinear_args, kwargs)
                else:
                    linear_input = load_arg(quantized=False)(self.linear_node.args[0])
                    qlinear_args = (linear_input, packed_weight)  # type: ignore
                    op_out = quantizer.quantized_graph.create_node(
                        "call_function", torch.ops.quantized.linear_dynamic, qlinear_args, kwargs)
                    if self.relu_node:
                        op_out = quantizer.quantized_graph.create_node("call_function", torch.nn.functional.relu, (op_out,), {})
                    return op_out

@register_quant_pattern(torch.nn.BatchNorm2d)
@register_quant_pattern(torch.nn.BatchNorm3d)
@register_quant_pattern(torch.nn.intrinsic.BNReLU2d)
@register_quant_pattern(torch.nn.intrinsic.BNReLU3d)
class BatchNorm(QuantizeHandler):
    def __init__(self, quantizer: QuantizerCls, node: Node):
        super().__init__(quantizer, node)
        assert node.op == 'call_module'
        self.bn_node = node
        self.bn = quantizer.modules[self.bn_node.target]

    def convert(self, quantizer: QuantizerCls, node: Node, load_arg: Callable,
                debug: bool = False,
                convert_custom_config_dict: Dict[str, Any] = None) -> Node:
        if convert_custom_config_dict is None:
            convert_custom_config_dict = {}
        additional_static_quant_mapping = convert_custom_config_dict.get("static", {})
        # 1. attach activation post process to module
        self.bn.activation_post_process = quantizer.activation_post_process_map[node.name]
        qbn_cls = get_static_quant_module_class(type(self.bn), additional_static_quant_mapping)
        quantized = qbn_cls.from_float(self.bn)
        parent_name, name = _parent_name(self.bn_node.target)
        setattr(quantizer.modules[parent_name], name, quantized)
        return quantizer.quantized_graph.create_node(
            'call_module',
            self.bn_node.target,
            load_arg(quantized=[0])(self.bn_node.args),
            load_arg(quantized=False)(self.bn_node.kwargs))

@register_quant_pattern(torch.nn.Embedding)
@register_quant_pattern(torch.nn.EmbeddingBag)
@mark_input_output_not_observed()
class Embedding(QuantizeHandler):
    def __init__(self, quantizer: QuantizerCls, node: Node):
        super().__init__(quantizer, node)

    def convert(self, quantizer: QuantizerCls, node: Node, load_arg: Callable,
                debug: bool = False,
                convert_custom_config_dict: Dict[str, Any] = None) -> Node:
        # Supported combinations are:
        # quant_type  | activation | weight | activation_compute_type
        # weight_only |  float32   | quint8 | None
        # weight_only |  float32   | quint4x2 | None
        # tuple (activation_dtype, weight_dtype, compute_dtype)
        supported_dtypes = [
            (torch.float32, torch.quint8, None),
            (torch.float32, torch.quint4x2, None),
        ]
        assert node.op == 'call_module'
        emb_node = node
        qconfig = quantizer.qconfig_map[node.name]
        dtypes = get_qconfig_dtypes(qconfig)
        # leave the op unquantized if the dtype combination is not supported
        if dtypes not in supported_dtypes:
            warnings.warn(
                "dtype combination: {} is not "
                "supported by Embedding/EmbeddingBag, "
                "supported dtype combinations are: {}".format(dtypes, supported_dtypes))
            return quantizer.quantized_graph.node_copy(node, load_arg(quantized=None))

        emb = quantizer.modules[emb_node.target]
        qemb = get_static_quant_module_class(type(emb))
        quantized = qemb.from_float(emb)
        parent_name, name = _parent_name(emb_node.target)
        setattr(quantizer.modules[parent_name], name, quantized)
        return quantizer.quantized_graph.create_node(
            'call_module',
            emb_node.target,
            load_arg(quantized=False)(emb_node.args),
            load_arg(quantized=False)(emb_node.kwargs))

# TODO (maybe): merge with embedding quantize handler
@register_quant_pattern(torch.nn.GRUCell)
@register_quant_pattern(torch.nn.LSTMCell)
@register_quant_pattern(torch.nn.RNNCell)
@register_quant_pattern(torch.nn.LSTM)
@mark_input_output_not_observed()
class RNNDynamic(QuantizeHandler):
    def __init__(self, quantizer: QuantizerCls, node: Node):
        super().__init__(quantizer, node)

    def convert(self, quantizer: QuantizerCls, node: Node, load_arg: Callable,
                debug: bool = False,
                convert_custom_config_dict: Dict[str, Any] = None) -> Node:
        # Supported combinations are:
        # quant_type  | activation | weight | activation_compute_type
        # dynamic |  float32   | qint8 | quint8
        # dynamic |  float16   | float16 | None
        # tuple (activation_dtype, weight_dtype, compute_dtype)
        supported_dtypes = [
            (torch.float32, torch.qint8, torch.quint8),
            (torch.float16, torch.float16, None),
        ]
        assert node.op == 'call_module'
        qconfig = quantizer.qconfig_map[node.name]
        dtypes = get_qconfig_dtypes(qconfig)
        # leave the op unquantized if the dtype combination is not supported
        if dtypes not in supported_dtypes:
            warnings.warn(
                "dtype combination: {} is not "
                "supported by Embedding/EmbeddingBag, "
                "supported dtype combinations are: {}".format(dtypes, supported_dtypes))
            return quantizer.quantized_graph.node_copy(node, load_arg(quantized=None))

        module = quantizer.modules[node.target]
        qmodule_cls = get_dynamic_quant_module_class(type(module))
        qmodule = qmodule_cls.from_float(module)
        parent_name, name = _parent_name(node.target)
        setattr(quantizer.modules[parent_name], name, qmodule)
        return quantizer.quantized_graph.create_node(
            'call_module',
            node.target,
            load_arg(quantized=False)(node.args),
            load_arg(quantized=False)(node.kwargs))

ARGS_TO_SKIP = {
    torch._ops.ops.quantized.hardswish: ['inplace'],
    torch._ops.ops.quantized.instance_norm:
    ['running_mean', 'running_var', 'use_input_stats', 'momentum'],
}
@register_quant_pattern(torch.nn.ConvTranspose1d)
@register_quant_pattern(torch.nn.ConvTranspose2d)
@register_quant_pattern(torch.nn.ELU)
@register_quant_pattern(torch.nn.LeakyReLU)
@register_quant_pattern(torch.nn.Hardswish)
@register_quant_pattern(torch.nn.InstanceNorm1d)
@register_quant_pattern(torch.nn.InstanceNorm2d)
@register_quant_pattern(torch.nn.InstanceNorm3d)
@register_quant_pattern(torch.nn.LayerNorm)
@register_quant_pattern(torch.nn.functional.hardswish)
@register_quant_pattern(torch.nn.functional.instance_norm)
@register_quant_pattern(torch.nn.functional.layer_norm)
@register_quant_pattern(torch.nn.functional.leaky_relu)
class DefaultNode(QuantizeHandler):
    ''' Common quantized op, first input and first output will be quantized
    '''
    def convert(self, quantizer: QuantizerCls, node: Node, load_arg: Callable,
                debug: bool = False,
                convert_custom_config_dict: Dict[str, Any] = None) -> Node:
        if not self.all_node_args:
            return NotImplemented
        assert node.op in ['call_module', 'call_function'], 'Only call_module and ' + \
            'call_function are handled in DefaultNode'
        if convert_custom_config_dict is None:
            convert_custom_config_dict = {}
        additional_static_quant_mapping = convert_custom_config_dict.get("static", {})
        activation_post_process = quantizer.activation_post_process_map[node.name]
        if node.op == 'call_module':
            module = quantizer.modules[node.target]
            module.activation_post_process = activation_post_process
            quantized_module_cls = get_static_quant_module_class(
                type(module), additional_static_quant_mapping)
            quantized_module = quantized_module_cls.from_float(module)
            parent_name, name = _parent_name(node.target)
            setattr(quantizer.modules[parent_name], name, quantized_module)
            return quantizer.quantized_graph.create_node(
                'call_module',
                node.target,
                load_arg(quantized=[0])(node.args),
                load_arg(quantized=False)(node.kwargs))
        else:
            assert node.op == "call_function"
            # call_function
            scale, zero_point = activation_post_process.calculate_qparams()
            scale = float(scale)
            zero_point = int(zero_point)

            scale_node, zero_point_node = create_qparam_nodes(quantizer, node.name, scale, zero_point)

            assert not isinstance(node.target, str), "Expecting node.target for "
            "call_function to be a function instead of a string"
            quantized_op = get_quantized_operator(node.target)
            args = load_arg(quantized=[0])(node.args)
            kwargs = {**load_arg(quantized=False)(node.kwargs), "output_scale": scale_node, "output_zero_point": zero_point_node}
            if quantized_op in ARGS_TO_SKIP:
                args_to_skip = ARGS_TO_SKIP[quantized_op]
                for arg in args_to_skip:
                    if arg in kwargs:
                        kwargs.pop(arg)
            return quantizer.quantized_graph.create_node(
                "call_function", quantized_op, args, kwargs)

# TODO: elu is using scale/zero_point instead of output_scale, output_zero_point
@register_quant_pattern(torch.nn.functional.elu)
class ELU(QuantizeHandler):
    def convert(self, quantizer: QuantizerCls, node: Node, load_arg: Callable,
                debug: bool = False,
                convert_custom_config_dict: Dict[str, Any] = None) -> Node:
        activation_post_process = quantizer.activation_post_process_map[node.name]
        scale, zero_point = activation_post_process.calculate_qparams()
        scale = float(scale)
        zero_point = int(zero_point)

        scale_node, zero_point_node = create_qparam_nodes(quantizer, node.name, scale, zero_point)

        quantized_op = get_quantized_operator(node.target)
        args = load_arg(quantized=[0])(node.args)
        kwargs = {**load_arg(quantized=False)(node.kwargs), 'output_scale': scale_node, 'output_zero_point': zero_point_node}
        kwargs.pop('inplace')
        return quantizer.quantized_graph.create_node(
            'call_function', quantized_op, args, kwargs)

@register_quant_pattern(torch.nn.Hardsigmoid, default_affine_fixed_qparams_fake_quant)
@register_quant_pattern(torch.nn.functional.hardsigmoid, default_affine_fixed_qparams_fake_quant)
@register_quant_pattern('hardsigmoid', default_affine_fixed_qparams_fake_quant)
@register_quant_pattern('hardsigmoid_', default_affine_fixed_qparams_fake_quant)
@register_quant_pattern(torch.nn.Sigmoid, default_affine_fixed_qparams_fake_quant)
@register_quant_pattern(torch.sigmoid, default_affine_fixed_qparams_fake_quant)
@register_quant_pattern('sigmoid', default_affine_fixed_qparams_fake_quant)
@register_quant_pattern('sigmoid_', default_affine_fixed_qparams_fake_quant)
@register_quant_pattern(torch.nn.Tanh, default_symmetric_fixed_qparams_fake_quant)
@register_quant_pattern(torch.tanh, default_symmetric_fixed_qparams_fake_quant)
@register_quant_pattern('tanh', default_symmetric_fixed_qparams_fake_quant)
@register_quant_pattern('tanh_', default_symmetric_fixed_qparams_fake_quant)
class FixedQParamsOpQuantizeHandler(QuantizeHandler):
    def convert(self, quantizer: QuantizerCls, node: Node, load_arg: Callable,
                debug: bool = False,
                convert_custom_config_dict: Dict[str, Any] = None) -> Node:
        return quantizer.quantized_graph.node_copy(node, load_arg(quantized=None))

# these ops have quantized equivalents that do not need any extra information
@register_quant_pattern(torch.nn.AdaptiveAvgPool1d)
@register_quant_pattern(torch.nn.AdaptiveAvgPool2d)
@register_quant_pattern(torch.nn.AdaptiveAvgPool3d)
@register_quant_pattern(torch.nn.AvgPool1d)
@register_quant_pattern(torch.nn.AvgPool2d)
@register_quant_pattern(torch.nn.AvgPool3d)
@register_quant_pattern(torch.nn.Dropout)
@register_quant_pattern(torch.nn.Hardtanh)
@register_quant_pattern(torch.nn.MaxPool1d)
@register_quant_pattern(torch.nn.MaxPool2d)
@register_quant_pattern(torch.nn.MaxPool3d)
@register_quant_pattern(torch.nn.ReLU)
@register_quant_pattern(torch.nn.ReLU6)
@register_quant_pattern(torch.adaptive_avg_pool1d)
@register_quant_pattern(torch.nn.functional.adaptive_avg_pool2d)
@register_quant_pattern(torch.nn.functional.adaptive_avg_pool3d)
@register_quant_pattern(torch.nn.functional.dropout)
@register_quant_pattern(torch.nn.functional.hardtanh)
@register_quant_pattern(torch.nn.functional.hardtanh_)
@register_quant_pattern(torch.nn.functional.interpolate)
@register_quant_pattern(torch.nn.functional.max_pool1d)
@register_quant_pattern(torch.nn.functional.max_pool2d)
@register_quant_pattern(torch.nn.functional.max_pool3d)
@register_quant_pattern(torch.nn.functional.relu)
@register_quant_pattern(torch.nn.functional.relu6)
@register_quant_pattern(torch.avg_pool1d)
@register_quant_pattern(torch._C._nn.avg_pool2d)
@register_quant_pattern(torch._C._nn.avg_pool3d)
@register_quant_pattern(torch.chunk)
@register_quant_pattern(torch.clamp)
@register_quant_pattern(torch.flatten)
@register_quant_pattern(torch.transpose)
@register_quant_pattern(torch.max)
@register_quant_pattern(torch.mean)
@register_quant_pattern(torch.min)
@register_quant_pattern(torch.repeat_interleave)
@register_quant_pattern(torch.sort)
@register_quant_pattern(torch.squeeze)
@register_quant_pattern(torch.stack)
@register_quant_pattern(torch.unsqueeze)
@register_quant_pattern(operator.getitem)
@register_quant_pattern(operator.floordiv)
@register_quant_pattern('chunk')
@register_quant_pattern('clamp')
@register_quant_pattern('contiguous')
@register_quant_pattern('detach')
@register_quant_pattern('detach_')
@register_quant_pattern('mean')
@register_quant_pattern('numel')
@register_quant_pattern('permute')
@register_quant_pattern('relu')
@register_quant_pattern('relu_')
@register_quant_pattern('repeat')
@register_quant_pattern('repeat_interleave')
@register_quant_pattern('reshape')
@register_quant_pattern('resize_')
@register_quant_pattern('shape')
@register_quant_pattern('size')
@register_quant_pattern('squeeze')
@register_quant_pattern('squeeze_')
@register_quant_pattern('transpose')
@register_quant_pattern('unsqueeze')
@register_quant_pattern('unsqueeze_')
@register_quant_pattern('view')
class CopyNode(QuantizeHandler):
    def convert(self, quantizer: QuantizerCls, node: Node, load_arg: Callable,
                debug: bool = False,
                convert_custom_config_dict: Dict[str, Any] = None) -> Node:
        return quantizer.quantized_graph.node_copy(node, load_arg(quantized=None))

# Default quantization handler, used for quantization of input and output
# of quantizable objects (e.g. modules and functionals)
class DefaultQuantizeHandler(QuantizeHandler):
    def convert(self, quantizer: QuantizerCls, node: Node, load_arg: Callable,
                debug: bool = False,
                convert_custom_config_dict: Dict[str, Any] = None) -> Node:
        assert self.all_node_args
        root_module = quantizer.modules['']
        return quantize_node(
            root_module,
            quantizer.quantized_graph,
            node, quantizer.activation_post_process_map[node.name])

class CustomModuleQuantizeHandler(QuantizeHandler):
    def convert(self, quantizer: QuantizerCls, node: Node, load_arg: Callable,
                debug: bool = False,
                convert_custom_config_dict: Dict[str, Any] = None) -> Node:
        """ Convert a float custom module to quantized custom module
        """
        assert node.op == 'call_module'
        assert convert_custom_config_dict is not None
        custom_module_class_mapping = convert_custom_config_dict.get("observed_to_quantized_custom_module_class", None)
        assert custom_module_class_mapping is not None
        qconfig = quantizer.qconfig_map[node.name]
        observed_custom_module = quantizer.modules[node.target]
        if activation_is_statically_quantized(qconfig):
            assert node.name in quantizer.activation_post_process_map
            observed_custom_module.activation_post_process = \
                quantizer.activation_post_process_map[node.name]
        quantized_custom_module_class = get_swapped_custom_module_class(
            observed_custom_module, custom_module_class_mapping, qconfig)
        quantized_custom_module = \
            quantized_custom_module_class.from_observed(observed_custom_module)
        parent_name, name = _parent_name(node.target)
        setattr(quantizer.modules[parent_name], name, quantized_custom_module)
        # hardcoded the qunatized input to be None (take whatever is in the environemnt),
        # we can extend this
        # if there is a need, e.g. get the indexes of quantized inputs from some
        # module attribute like module._QUANTIZED_INPUT_INDEXES
        return quantizer.quantized_graph.node_copy(node, load_arg(quantized=None))

class StandaloneModuleQuantizeHandler(QuantizeHandler):
    """ Converts an observed standalone module to quantized standalone module
    by calling convert_fx on the observed standalone module.
    """
    def convert(self, quantizer: QuantizerCls, node: Node, load_arg: Callable,
                debug: bool = False,
                convert_custom_config_dict: Dict[str, Any] = None) -> Node:
        assert node.op == 'call_module'
        qconfig = quantizer.qconfig_map[node.name]
        convert = torch.quantization.quantize_fx._convert_standalone_module_fx  # type: ignore
        observed_standalone_module = quantizer.modules[node.target]
        input_quantized_idxs = observed_standalone_module._standalone_module_input_quantized_idxs.tolist()
        quantized_standalone_module = convert(observed_standalone_module, debug=debug)
        parent_name, name = _parent_name(node.target)
        # update the modules dict
        setattr(quantizer.modules[parent_name], name, quantized_standalone_module)
        quantizer.modules[node.target] = quantized_standalone_module
        return quantizer.quantized_graph.node_copy(node, load_arg(quantized=input_quantized_idxs))<|MERGE_RESOLUTION|>--- conflicted
+++ resolved
@@ -32,12 +32,7 @@
     quantize_node,
     get_per_tensor_qparams,
     get_linear_prepack_op_for_dtype,
-<<<<<<< HEAD
-    get_qconv_prepack_op,
-    get_qconv_op,
     create_qparam_nodes,
-=======
->>>>>>> 2af2c675
 )
 
 from .quantization_types import QuantizerCls
