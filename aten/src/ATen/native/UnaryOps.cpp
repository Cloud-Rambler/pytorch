--- conflicted
+++ resolved
@@ -31,29 +31,6 @@
 namespace at {
 namespace native {
 
-<<<<<<< HEAD
-=======
-Tensor bitwise_not(const Tensor& self) {
-  Tensor result = at::empty({0}, self.options());
-  return at::bitwise_not_out(result, self);
-}
-
-Tensor& bitwise_not_(Tensor& self) {
-  return at::bitwise_not_out(self, self);
-}
-
-Tensor& bitwise_not_out(Tensor& result, const Tensor& self) {
-  checkBackend("bitwise_not", result, self.type().backend());
-  auto iter = TensorIterator::unary_op(result, self,
-    /*check_mem_overlap=*/true);
-  bitwise_not_stub(iter.device_type(), iter);
-#ifdef BUILD_NAMEDTENSOR
-  at::namedinference::propagate_names(result, self);
-#endif
-  return result;
-}
-
->>>>>>> fd0294d7
 Tensor logical_not(const Tensor& self) {
   Tensor result = at::empty({0}, self.options().dtype(kBool));
   return at::logical_not_out(result, self);
