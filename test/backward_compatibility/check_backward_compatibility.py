import argparse
import datetime
import re
import sys
from collections import defaultdict

import torch
from torch._C import parse_schema


# The date specifies how long the allowlist exclusion should apply to.
#
#   - If we NEVER give BC guarantee for an operator, you can put the
#     date arbitrarily far in the future.
#   - Otherwise, pick a date that is far enough in the future that you
#     believe you can land your diff before then.
#
# Allowlist entries can be removed after the date listed on them passes.
#
# Allowlist item format:
# [
#   0: function name regex
#   1: date until which the allowlist entry is valid
#   2: (optional) function argument regex
# ]
#
# NB: function name DOES NOT include overload name!
allow_list = [
    ("c10_experimental", datetime.date(2222, 1, 1)),
    # Internal
    ("static", datetime.date(9999, 1, 1)),
    # Internal, profiler-specific ops
    ("profiler::_call_end_callbacks_on_jit_fut*", datetime.date(9999, 1, 1)),
    ("profiler::_record_function_enter", datetime.date(9999, 1, 1)),
    ("aten::_qr_helper", datetime.date(2021, 1, 31)),
    ("aten::fft", datetime.date(2021, 1, 31)),
    ("aten::ifft", datetime.date(2021, 1, 31)),
    ("aten::irfft", datetime.date(2021, 1, 31)),
    ("aten::rfft", datetime.date(2021, 1, 31)),
    ("aten::_svd_helper", datetime.date(2021, 1, 31)),
    ("aten::_cudnn_rnn_flatten_weight", datetime.date(2020, 12, 31)),
    ("aten::_cudnn_rnn", datetime.date(2020, 12, 31)),
    ("aten::_cudnn_rnn_backward", datetime.date(2020, 12, 31)),
    ("aten::quantile", datetime.date(2021, 1, 31)),
    ("aten::nanquantile", datetime.date(2021, 1, 31)),
    ("aten::_fft_with_size", datetime.date(2021, 1, 31)),
    ("aten::thnn_conv_depthwise2d_backward", datetime.date(2021, 1, 31)),
    ("aten::slow_conv3d_backward", datetime.date(2021, 1, 31)),
    ("aten::thnn_conv2d_backward", datetime.date(2021, 1, 31)),
    ("aten::slow_conv_transpose3d_backward", datetime.date(2021, 1, 31)),
    ("aten::slow_conv_transpose2d_backward", datetime.date(2021, 1, 31)),
    ("aten::set_", datetime.date(2021, 1, 31)),
    ("aten::native_layer_norm", datetime.date(2021, 1, 31)),
    ("aten::native_layer_norm_backward", datetime.date(2021, 1, 31)),
    ("aten::sort", datetime.date(2021, 1, 31)),
    ("aten::sort_out", datetime.date(2021, 1, 31)),
    ("aten::elu_backward", datetime.date(2021, 1, 31)),
<<<<<<< HEAD
    ("prim::profile_optional", datetime.date(2021, 1, 31)),
=======
    ("aten::_multinomial_alias_setup", datetime.date(2021, 1, 31)),
    ("aten::_multinomial_alias_draw", datetime.date(2021, 1, 31)),
>>>>>>> 42e34fbd
]

def allow_listed(schema, allow_list):
    for item in allow_list:
        if item[1] < datetime.date.today():
            continue
        regexp = re.compile(item[0])
        if regexp.search(schema.name):
            if len(item) > 2:
                # if arguments regex is present, use it
                regexp_args = re.compile(item[2])
                return bool(regexp_args.search(str(schema)))
            return True
    return False


# The nightly will fail to parse newly added syntax to schema declarations
# Add new schemas that will fail the nightly here
dont_parse_list = [
    ("_TorchScriptTesting.*", datetime.date(2099, 9, 17)),
    ("test_backend", datetime.date(2099, 9, 17)),
    ("dist_c10d", datetime.date(2021, 1, 30)),
]


def dont_parse(schema_line):
    for item in dont_parse_list:
        if item[1] < datetime.date.today():
            continue
        regexp = re.compile(item[0])
        if regexp.search(schema_line):
            return True
    return False


def check_bc(existing_schemas):
    new_schemas = torch._C._jit_get_all_schemas()
    new_schemas += torch._C._jit_get_custom_class_schemas()
    new_schema_dict = defaultdict(list)
    for s in new_schemas:
        new_schema_dict[s.name].append(s)

    is_bc = True
    broken_ops = []
    for existing_schema in existing_schemas:
        if allow_listed(existing_schema, allow_list):
            print("schema: ", str(existing_schema), " found on allowlist, skipping")
            continue
        print("processing existing schema: ", str(existing_schema))
        matching_new_schemas = new_schema_dict.get(existing_schema.name, [])
        found = False
        for matching_new_schema in matching_new_schemas:
            if matching_new_schema.is_backward_compatible_with(existing_schema):
                found = True
                break
        if not found:
            print(
                "Can NOT find backward compatible schemas after changes "
                "for schema {} from the following candidates:\n[\n{}\n]".format(
                    str(existing_schema),
                    "\n\t".join(str(s) for s in matching_new_schemas),
                )
            )
            # TODO Print out more details about why candidates don't match.
            broken_ops.append(str(existing_schema))
            is_bc = False
    if is_bc:
        print("Found backward compatible schemas for all existing schemas")
    else:
        print(
            "The PR is introducing backward incompatible changes to the "
            "operator library. Please contact PyTorch team to confirm "
            "whether this change is wanted or not. \n\nBroken ops: "
            "[\n\t{}\n]".format("\n\t".join(broken_ops))
        )
    return is_bc


if __name__ == "__main__":
    parser = argparse.ArgumentParser(description="Process some integers.")
    parser.add_argument(
        "--existing-schemas",
        help="filename to load existing schemas",
        type=str,
        default="schemas.txt",
    )
    args = parser.parse_args()
    existing_schema_dict = dict()
    slist = []
    with open(args.existing_schemas, "r") as f:
        while True:
            line = f.readline()
            if not line:
                break

            if dont_parse(line.strip()):
                print("Not parsing schema line: ", line.strip())
                continue
            s = parse_schema(line.strip())
            slist.append(s)

    if not check_bc(slist):
        sys.exit(1)<|MERGE_RESOLUTION|>--- conflicted
+++ resolved
@@ -55,12 +55,9 @@
     ("aten::sort", datetime.date(2021, 1, 31)),
     ("aten::sort_out", datetime.date(2021, 1, 31)),
     ("aten::elu_backward", datetime.date(2021, 1, 31)),
-<<<<<<< HEAD
-    ("prim::profile_optional", datetime.date(2021, 1, 31)),
-=======
     ("aten::_multinomial_alias_setup", datetime.date(2021, 1, 31)),
     ("aten::_multinomial_alias_draw", datetime.date(2021, 1, 31)),
->>>>>>> 42e34fbd
+    ("prim::profile_optional", datetime.date(2021, 1, 31)),
 ]
 
 def allow_listed(schema, allow_list):
